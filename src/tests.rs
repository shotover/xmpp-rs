--- conflicted
+++ resolved
@@ -212,7 +212,6 @@
 }
 
 #[test]
-<<<<<<< HEAD
 fn read_comments() {
     let mut reader = Reader::from_str(COMMENT_TEST_STRING);
     assert_eq!(Element::from_reader(&mut reader).unwrap(), build_comment_test_tree());
@@ -226,7 +225,9 @@
         root.write_to(&mut writer).unwrap();
     }
     assert_eq!(String::from_utf8(writer).unwrap(), COMMENT_TEST_STRING);
-=======
+}
+
+#[test]
 fn xml_error() {
     match "<a></b>".parse::<Element>() {
         Err(::error::Error::XmlError(_)) => (),
@@ -245,5 +246,4 @@
         Err(::error::Error::InvalidElement) => (),
         err => panic!("No or wrong error: {:?}", err)
     }
->>>>>>> 0eba9891
 }