use std::io::Cursor;

use std::iter::Iterator;

use xml::reader::EventReader;
use xml::writer::EventWriter;

use element::Element;

const TEST_STRING: &'static str = r#"<?xml version="1.0" encoding="utf-8"?><root xmlns="root_ns" xml:lang="en" a="b">meow<child c="d" /><child xmlns="child_ns" d="e" xml:lang="fr" />nya</root>"#;

fn build_test_tree() -> Element {
    let mut root = Element::builder("root")
                           .ns("root_ns")
                           .attr("xml:lang", "en")
                           .attr("a", "b")
                           .build();
    root.append_text_node("meow");
    let child = Element::builder("child")
                        .attr("c", "d")
                        .build();
    root.append_child(child);
    let other_child = Element::builder("child")
                              .ns("child_ns")
                              .attr("d", "e")
                              .attr("xml:lang", "fr")
                              .build();
    root.append_child(other_child);
    root.append_text_node("nya");
    root
}

#[test]
fn reader_works() {
    let mut reader = EventReader::new(Cursor::new(TEST_STRING));
    assert_eq!(Element::from_reader(&mut reader).unwrap(), build_test_tree());
}

#[test]
fn writer_works() {
    let root = build_test_tree();
    let mut out = Vec::new();
    {
        let mut writer = EventWriter::new(&mut out);
        root.write_to(&mut writer).unwrap();
    }
    assert_eq!(String::from_utf8(out).unwrap(), TEST_STRING);
}

#[test]
fn builder_works() {
    let elem = Element::builder("a")
                       .ns("b")
                       .attr("c", "d")
                       .append(Element::builder("child"))
                       .append("e")
                       .build();
    assert_eq!(elem.name(), "a");
    assert_eq!(elem.ns(), Some("b"));
    assert_eq!(elem.attr("c"), Some("d"));
    assert_eq!(elem.attr("x"), None);
    assert_eq!(elem.text(), "e");
    assert!(elem.has_child("child", "b"));
    assert!(elem.is("a", "b"));
}

#[test]
fn children_iter_works() {
    let root = build_test_tree();
    let mut iter = root.children();
    assert!(iter.next().unwrap().is("child", "root_ns"));
    assert!(iter.next().unwrap().is("child", "child_ns"));
    assert_eq!(iter.next(), None);
}

#[test]
fn get_child_works() {
    let root = build_test_tree();
    assert_eq!(root.get_child("child", "inexistent_ns"), None);
    assert_eq!(root.get_child("not_a_child", "root_ns"), None);
    assert!(root.get_child("child", "root_ns").unwrap().is("child", "root_ns"));
    assert!(root.get_child("child", "child_ns").unwrap().is("child", "child_ns"));
    assert_eq!(root.get_child("child", "root_ns").unwrap().attr("c"), Some("d"));
    assert_eq!(root.get_child("child", "child_ns").unwrap().attr("d"), Some("e"));
}

#[test]
fn namespace_propagation_works() {
    let mut root = Element::builder("root").ns("root_ns").build();
    let mut child = Element::bare("child");
    let grandchild = Element::bare("grandchild");
    child.append_child(grandchild);
    root.append_child(child);
    assert_eq!(root.get_child("child", "root_ns").unwrap().ns(), root.ns());
    assert_eq!(root.get_child("child", "root_ns").unwrap()
                   .get_child("grandchild", "root_ns").unwrap()
                   .ns(), root.ns());
}

#[test]
<<<<<<< HEAD
fn two_elements_with_same_arguments_different_order_are_equal() {
    let elem1: Element = "<a b='a' c=''/>".parse().unwrap();
    let elem2: Element = "<a c='' b='a'/>".parse().unwrap();
    assert_eq!(elem1, elem2);

    let elem1: Element = "<a b='a' c=''/>".parse().unwrap();
    let elem2: Element = "<a c='d' b='a'/>".parse().unwrap();
    assert_ne!(elem1, elem2);
=======
fn namespace_attributes_works() {
    let mut reader = EventReader::new(Cursor::new(TEST_STRING));
    let root = Element::from_reader(&mut reader).unwrap();
    assert_eq!("en", root.attr("xml:lang").unwrap());
    assert_eq!("fr", root.get_child("child", "child_ns").unwrap().attr("xml:lang").unwrap());
>>>>>>> 6f0e88b2
}<|MERGE_RESOLUTION|>--- conflicted
+++ resolved
@@ -98,7 +98,6 @@
 }
 
 #[test]
-<<<<<<< HEAD
 fn two_elements_with_same_arguments_different_order_are_equal() {
     let elem1: Element = "<a b='a' c=''/>".parse().unwrap();
     let elem2: Element = "<a c='' b='a'/>".parse().unwrap();
@@ -107,11 +106,12 @@
     let elem1: Element = "<a b='a' c=''/>".parse().unwrap();
     let elem2: Element = "<a c='d' b='a'/>".parse().unwrap();
     assert_ne!(elem1, elem2);
-=======
+}
+
+#[test]
 fn namespace_attributes_works() {
     let mut reader = EventReader::new(Cursor::new(TEST_STRING));
     let root = Element::from_reader(&mut reader).unwrap();
     assert_eq!("en", root.attr("xml:lang").unwrap());
     assert_eq!("fr", root.get_child("child", "child_ns").unwrap().attr("xml:lang").unwrap());
->>>>>>> 6f0e88b2
 }