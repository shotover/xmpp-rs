--- conflicted
+++ resolved
@@ -1,9 +1,5 @@
-<<<<<<< HEAD
 use getrandom::{getrandom, Error as RngError};
-use hmac::{Hmac, Mac};
-=======
 use hmac::{crypto_mac::InvalidKeyLength, Hmac, Mac};
->>>>>>> 7fd69234
 use pbkdf2::pbkdf2;
 use sha1::{Digest, Sha1 as Sha1_hash};
 use sha2::Sha256 as Sha256_hash;
